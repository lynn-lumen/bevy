//! This example demonstrates the built-in 3d shapes in Bevy.
//! The scene includes a patterned texture and a rotation for visualizing the normals and UVs.

use std::f32::consts::{PI, TAU};

use bevy::{
    color::palettes::css::{BLUE, GREEN, RED, WHITE},
    prelude::*,
};

fn main() {
    App::new()
        .add_plugins(DefaultPlugins.set(ImagePlugin::default_nearest()))
        .init_resource::<Axes>()
        .add_systems(Startup, setup)
        .add_systems(Update, (input, draw_gizmos))
        .run();
}

impl Projectable for ShapeProjection<Torus> {
    fn perimeter(&self) -> Vec<PerimeterSegment> {
        let m = self.primitive.minor_radius;
        let a = self.primitive.major_radius;
        let local_y = (self.rotation * Vec3::Y).xy().normalize_or(Vec2::Y);
        let local_x = local_y.rotate(Vec2::NEG_Y);
        let dir = self.rotation.conjugate() * Vec3::NEG_Z;

        let b = dir.y.abs() * a;
        let mut segments = vec![PerimeterSegment::Curve {
            max_samples: None,
            sampler: Box::new(move |t: f32| {
                if t < 0.0001 || t > 0.999 {
                    return local_y * -(b + m);
                }

                let nphi = (t - 0.25) * TAU;
                let phi = (nphi.tan() * b / a).atan() + if t > 0.5 { PI } else { 0. };

                let (sin, cos) = phi.sin_cos();
                let p = Vec2::new(a * cos, b * sin);
                let (sin, cos) = nphi.sin_cos();
                let n = Vec2::new(cos, sin) * m;

                let p = n + p;
                local_x * p.x + local_y * p.y
            }),
        }];

        if b <= m {
            return segments;
        }

        let start_phi = {
            let phi = ((b * b - m * m).sqrt() / (a * a - b * b).sqrt() * a / b).acos();
            if phi.is_nan() {
                0.
            } else {
                phi
            }
        };
        segments.push(PerimeterSegment::Curve {
            max_samples: None,
            sampler: Box::new(move |t: f32| {
                let phi = start_phi + (PI - 2. * start_phi) * t;
                let (sin, cos) = phi.sin_cos();
                let p = Vec2::new(a * cos, b * sin);
                let n = m * Vec2::new(b * cos, a * sin).normalize();
                (p - n).x * local_x + (p - n).y * local_y
            }),
        });
        segments.push(PerimeterSegment::Curve {
            max_samples: None,
            sampler: Box::new(move |t: f32| {
                let phi = start_phi + (PI - 2. * start_phi) * t;
                let (sin, cos) = phi.sin_cos();
                let p = Vec2::new(a * cos, b * sin);
                let n = m * Vec2::new(b * cos, a * sin).normalize();
                (p - n).x * local_x - (p - n).y * local_y
            }),
        });
        segments
    }
}
impl Projectable for ShapeProjection<Cuboid> {
    fn perimeter(&self) -> Vec<PerimeterSegment> {
        let mut points = [
            Vec3::new(1.0, 1.0, 1.0),
            Vec3::new(-1.0, 1.0, 1.0),
            Vec3::new(-1.0, -1.0, 1.0),
            Vec3::new(1.0, -1.0, 1.0),
            Vec3::new(1.0, 1.0, -1.0),
            Vec3::new(-1.0, 1.0, -1.0),
            Vec3::new(-1.0, -1.0, -1.0),
            Vec3::new(1.0, -1.0, -1.0),
        ]
        .map(|p| (self.rotation * (p * self.primitive.half_size)).xy());
        points.sort_by(|a, b| (&a.to_angle()).total_cmp(&b.to_angle()));
        let mut final_positions = vec![];
        for i in 0..points.len() {
            let a = points[(i as i32 - 1).rem_euclid(points.len() as i32) as usize];
            let b = points[(i).rem_euclid(points.len())];
            let c = points[(i + 1).rem_euclid(points.len())];

            let ac = c - a;
            let n = Vec2::new(-ac.y, ac.x).normalize();
            if (n * b).element_sum() - (n * a).element_sum() > 0. {
                continue;
            }
            final_positions.push(b);
        }
        final_positions.push(final_positions[0]);

        vec![PerimeterSegment::LineStrip {
            points: final_positions,
        }]
    }
}
impl Projectable for ShapeProjection<Tetrahedron> {
    fn perimeter(&self) -> Vec<PerimeterSegment> {
        let mut points = self.primitive.vertices.map(|p| (self.rotation * p).xy());
        points.sort_by(|a, b| (&a.to_angle()).total_cmp(&b.to_angle()));
        let mut final_positions = vec![];
        for i in 0..points.len() {
            let a = points[(i as i32 - 1).rem_euclid(points.len() as i32) as usize];
            let b = points[(i).rem_euclid(points.len())];
            let c = points[(i + 1).rem_euclid(points.len())];

            let ac = c - a;
            let n = Vec2::new(-ac.y, ac.x).normalize();
            if (n * b).element_sum() - (n * a).element_sum() > 0. {
                continue;
            }
            final_positions.push(b);
        }
        final_positions.push(final_positions[0]);

        vec![PerimeterSegment::LineStrip {
            points: final_positions,
        }]
    }
}
impl Projectable for ShapeProjection<Cone> {
    fn perimeter(&self) -> Vec<PerimeterSegment> {
        let r = self.primitive.radius;
        let half_height = self.primitive.height / 2.;
        let local_y = (self.rotation * Vec3::Y).xy().normalize_or(Vec2::Y);
        let local_x = local_y.rotate(Vec2::NEG_Y);
        let dir = self.rotation.conjugate() * Vec3::NEG_Z;

        let semi_minor = dir.y.abs() * r;
        let y_offset = half_height * dir.xz().length();
        let rotation = local_x.to_angle();

        if semi_minor > 2. * y_offset {
            return vec![PerimeterSegment::EllipticArc {
                center: -y_offset * local_y,
                half_size: Vec2::new(r, semi_minor),
                rotation,
                start_angle: 0.,
                angle: TAU,
            }];
        }

        let intersect_x = r * (1. - (semi_minor / 2. / y_offset).powi(2)).sqrt();
        let intersect_y = semi_minor * (1. - (intersect_x / r).powi(2)).sqrt() - y_offset;
        let angle_offset =
            Vec2::new(semi_minor * intersect_x / r, intersect_y + y_offset).to_angle();
        let full_angle = PI + 2. * angle_offset;
        vec![
            PerimeterSegment::LineStrip {
                points: vec![
                    intersect_x * local_x + intersect_y * local_y,
                    y_offset * local_y,
                    -intersect_x * local_x + intersect_y * local_y,
                ],
            },
            PerimeterSegment::EllipticArc {
                center: -y_offset * local_y,
                half_size: Vec2::new(r, semi_minor),
                rotation: rotation + PI,
                start_angle: -angle_offset,
                angle: full_angle,
            },
        ]
    }
}
impl Projectable for ShapeProjection<Capsule3d> {
    fn perimeter(&self) -> Vec<PerimeterSegment> {
        let r = self.primitive.radius;
        let half_height = self.primitive.half_length;
        let local_y = (self.rotation * Vec3::Y).xy().normalize_or(Vec2::Y);
        let local_x = local_y.rotate(Vec2::NEG_Y);
        let dir = self.rotation.conjugate() * Vec3::NEG_Z;

        let y_offset = half_height * dir.xz().length();
        let rotation = local_x.to_angle();
        vec![
            PerimeterSegment::EllipticArc {
                center: y_offset * local_y,
                half_size: Vec2::splat(r),
                rotation,
                start_angle: 0.,
                angle: PI,
            },
            PerimeterSegment::EllipticArc {
                center: -y_offset * local_y,
                half_size: Vec2::splat(r),
                rotation,
                start_angle: 0.,
                angle: -PI,
            },
            PerimeterSegment::LineStrip {
                points: vec![
                    r * local_x + y_offset * local_y,
                    r * local_x - y_offset * local_y,
                ],
            },
            PerimeterSegment::LineStrip {
                points: vec![
                    -r * local_x + y_offset * local_y,
                    -r * local_x - y_offset * local_y,
                ],
            },
        ]
    }
}
impl Projectable for ShapeProjection<Cylinder> {
    fn perimeter(&self) -> Vec<PerimeterSegment> {
        let r = self.primitive.radius;
        let half_height = self.primitive.half_height;
        let local_y = (self.rotation * Vec3::Y).xy().normalize_or(Vec2::Y);
        let local_x = local_y.rotate(Vec2::NEG_Y);
        let dir = self.rotation.conjugate() * Vec3::NEG_Z;

        let semi_minor = dir.y.abs() * r;
        let y_offset = half_height * dir.xz().length();
        let rotation = local_x.to_angle();
        vec![
            PerimeterSegment::EllipticArc {
                center: y_offset * local_y,
                half_size: Vec2::new(r, semi_minor),
                rotation,
                start_angle: 0.,
                angle: PI,
            },
            PerimeterSegment::EllipticArc {
                center: -y_offset * local_y,
                half_size: Vec2::new(r, semi_minor),
                rotation,
                start_angle: 0.,
                angle: -PI,
            },
            PerimeterSegment::LineStrip {
                points: vec![
                    r * local_x + y_offset * local_y,
                    r * local_x - y_offset * local_y,
                ],
            },
            PerimeterSegment::LineStrip {
                points: vec![
                    -r * local_x + y_offset * local_y,
                    -r * local_x - y_offset * local_y,
                ],
            },
        ]
    }
}
impl Projectable for ShapeProjection<Sphere> {
    fn perimeter(&self) -> Vec<PerimeterSegment> {
        vec![PerimeterSegment::EllipticArc {
            center: Vec2::ZERO,
            half_size: Vec2::splat(self.primitive.radius),
            rotation: 0.,
            start_angle: 0.,
            angle: TAU,
        }]
    }
}

/// A marker component for our shapes so we can query them separately from the ground plane
#[derive(Component)]
struct Shape(usize);
/// A marker component for our shapes so we can query them separately from the ground plane
#[derive(Resource, Default)]
struct Axes(bool);

const X_EXTENT: f32 = 14.0;

fn draw_gizmos(shapes: Query<(&Transform, &Shape)>, mut gizmos: Gizmos, axes: Res<Axes>) {
    let mut first = true;
    for (t, Shape(i)) in shapes.iter() {
        if first {
            let dir = t.rotation.conjugate() * Vec3::NEG_Z;
            gizmos.line_2d(
                Vec2::Y * (3. + 0.0),
                Vec2::X * X_EXTENT / 2. * dir.x + Vec2::Y * (3. + 0.0),
                RED,
            );
            gizmos.line_2d(
                Vec2::Y * (3. + 0.1),
                Vec2::X * X_EXTENT / 2. * dir.y + Vec2::Y * (3. + 0.1),
                GREEN,
            );
            gizmos.line_2d(
                Vec2::Y * (3. + 0.2),
                Vec2::X * X_EXTENT / 2. * dir.z + Vec2::Y * (3. + 0.2),
                BLUE,
            );
            first = false;
        }

        if axes.0 {
            gizmos.axes(t.clone(), 1.);
        }

        let num_shapes = 7;
        let color = Color::hsl(360. * *i as f32 / num_shapes as f32, 0.95, 0.7);
        match *i {
            0 => gizmos.projection(
                ShapeProjection::new(Cylinder::default(), t.rotation),
                t.translation.xy(),
                color,
            ),
            1 => gizmos.projection(
                ShapeProjection::new(Capsule3d::default(), t.rotation),
                t.translation.xy(),
                color,
            ),
            2 => gizmos.projection(
                ShapeProjection::new(Sphere::default(), t.rotation),
                t.translation.xy(),
                color,
            ),
            3 => gizmos.projection(
                ShapeProjection::new(Cone::default(), t.rotation),
                t.translation.xy(),
                color,
            ),
            4 => gizmos.projection(
                ShapeProjection::new(Tetrahedron::default(), t.rotation),
                t.translation.xy(),
                color,
            ),
            5 => gizmos.projection(
                ShapeProjection::new(Cuboid::default(), t.rotation),
                t.translation.xy(),
                color,
            ),
            6 => gizmos.projection(
                ShapeProjection::new(Torus::default(), t.rotation),
                t.translation.xy(),
                color,
            ),
            _ => todo!(),
        }
    }
}

fn setup(
    mut commands: Commands,
    mut meshes: ResMut<Assets<Mesh>>,
    mut materials: ResMut<Assets<StandardMaterial>>,
    mut gizmo_config: ResMut<GizmoConfigStore>,
) {
    let (config, _) = gizmo_config.config_mut::<DefaultGizmoConfigGroup>();
    config.depth_bias = -1.;

    let debug_material = materials.add(StandardMaterial {
        base_color: WHITE.into(),
        ..default()
    });

    let shapes = [
        meshes.add(Cylinder::default()),
<<<<<<< HEAD
        meshes.add(Capsule3d::default()),
=======
        meshes.add(Cone::default()),
        meshes.add(ConicalFrustum::default()),
        meshes.add(Sphere::default().mesh().ico(5).unwrap()),
>>>>>>> b0409f63
        meshes.add(Sphere::default().mesh().uv(32, 18)),
        meshes.add(Cone::default().mesh()),
        meshes.add(Tetrahedron::default().mesh()),
        meshes.add(Cuboid::default().mesh()),
        meshes.add(Torus::default().mesh()),
    ];

    let num_shapes = shapes.len();

    for (i, shape) in shapes.into_iter().enumerate() {
        let x = if num_shapes > 1 {
            -X_EXTENT / 2. + i as f32 / (num_shapes - 1) as f32 * X_EXTENT
        } else {
            0.
        };
        commands.spawn((
            PbrBundle {
                mesh: shape,
                material: debug_material.clone(),
                transform: Transform::from_xyz(x, 0.0, 0.0)
                    .with_rotation(Quat::from_rotation_x(-PI / 4.)),
                ..default()
            },
            Shape(i),
        ));
    }

    commands.spawn(PointLightBundle {
        point_light: PointLight {
            shadows_enabled: true,
            intensity: 10_000_000.,
            range: 100.0,
            shadow_depth_bias: 0.2,
            ..default()
        },
        transform: Transform::from_xyz(8.0, 16.0, 8.0),
        ..default()
    });

    commands.spawn(Camera3dBundle {
        projection: Projection::Orthographic(OrthographicProjection {
            scaling_mode: bevy::render::camera::ScalingMode::AutoMax {
                max_width: 15.,
                max_height: 200.,
            },
            ..Default::default()
        }),
        transform: Transform::from_xyz(0.0, 0., 12.0),
        ..default()
    });
}

fn input(
    mut query: Query<(&mut Transform, &mut Visibility), With<Shape>>,
    time: Res<Time>,
    keys: Res<ButtonInput<KeyCode>>,
    mut axes: ResMut<Axes>,
) {
    let around_x = {
        let mut delta = 0.;
        if keys.pressed(KeyCode::KeyS) {
            delta += 1.;
        }
        if keys.pressed(KeyCode::KeyW) {
            delta -= 1.;
        }
        delta * time.delta_seconds()
    };
    let around_y = {
        let mut delta = 0.;
        if keys.pressed(KeyCode::KeyD) {
            delta += 1.;
        }
        if keys.pressed(KeyCode::KeyA) {
            delta -= 1.;
        }
        delta * time.delta_seconds()
    };
    let around_z = {
        let mut delta = 0.;
        if keys.pressed(KeyCode::KeyQ) {
            delta += 1.;
        }
        if keys.pressed(KeyCode::KeyE) {
            delta -= 1.;
        }
        delta * time.delta_seconds()
    };

    let reset = keys.just_pressed(KeyCode::KeyR);
    let toggle_visibility = keys.just_pressed(KeyCode::KeyV);

    axes.0 ^= keys.just_pressed(KeyCode::KeyC);

    for (mut transform, mut visibility) in &mut query {
        if reset {
            transform.rotation = Quat::IDENTITY;
        } else {
            transform.rotate_x(around_x);
            transform.rotate_y(around_y);
            transform.rotate_z(around_z);
        }

        if toggle_visibility {
            if *visibility == Visibility::Hidden {
                *visibility = Visibility::Visible;
            } else {
                *visibility = Visibility::Hidden;
            }
        }
    }
}

enum PerimeterSegment {
    Curve {
        max_samples: Option<usize>,
        sampler: Box<dyn Fn(f32) -> Vec2>,
    },
    EllipticArc {
        center: Vec2,
        half_size: Vec2,
        rotation: f32,
        start_angle: f32,
        angle: f32,
    },
    LineStrip {
        points: Vec<Vec2>,
    },
}

trait Projectable {
    fn perimeter(&self) -> Vec<PerimeterSegment>;
}

struct ShapeProjection<P: Primitive3d>
where
    ShapeProjection<P>: Projectable,
{
    primitive: P,
    rotation: Quat,
}
impl<P: Primitive3d> ShapeProjection<P>
where
    ShapeProjection<P>: Projectable,
{
    fn new(primitive: P, rotation: Quat) -> Self {
        Self {
            primitive,
            rotation,
        }
    }
}

trait GizmoProjection<P: Primitive3d>
where
    ShapeProjection<P>: Projectable,
{
    fn projection(&mut self, projection: ShapeProjection<P>, position: Vec2, color: Color);
}
impl<'w, 's, Config, Clear, P: Primitive3d> GizmoProjection<P> for Gizmos<'w, 's, Config, Clear>
where
    ShapeProjection<P>: Projectable,
    Config: GizmoConfigGroup,
    Clear: 'static + Send + Sync,
{
    fn projection(&mut self, projection: ShapeProjection<P>, position: Vec2, color: Color) {
        const DEFAULT_SAMPLES: usize = 64;

        for segment in projection.perimeter() {
            match segment {
                PerimeterSegment::Curve {
                    max_samples,
                    sampler,
                } => {
                    let samples = max_samples.unwrap_or(DEFAULT_SAMPLES);
                    let mut linestrip = vec![];
                    for i in 0..samples {
                        let t = i as f32 / (samples as f32 - 1.);
                        linestrip.push(sampler(t) + position);
                    }

                    self.linestrip_2d(linestrip, color);
                }
                PerimeterSegment::EllipticArc {
                    center,
                    half_size,
                    rotation,
                    start_angle,
                    angle,
                } => {
                    let rotation = Vec2::from_angle(rotation);
                    let mut linestrip = vec![];

                    for i in 0..DEFAULT_SAMPLES {
                        let t = i as f32 / (DEFAULT_SAMPLES as f32 - 1.);
                        let phi = t * angle + start_angle;

                        let p = Vec2::from_angle(phi) * half_size;
                        let p = p.rotate(rotation);
                        linestrip.push(p + center + position);
                    }

                    self.linestrip_2d(linestrip, color);
                }
                PerimeterSegment::LineStrip { points } => {
                    self.linestrip_2d(points.into_iter().map(|p| p + position), color);
                }
            }
        }
    }
}<|MERGE_RESOLUTION|>--- conflicted
+++ resolved
@@ -4,7 +4,7 @@
 use std::f32::consts::{PI, TAU};
 
 use bevy::{
-    color::palettes::css::{BLUE, GREEN, RED, WHITE},
+    color::palettes::css::{BLUE, GREEN, RED},
     prelude::*,
 };
 
@@ -27,7 +27,6 @@
 
         let b = dir.y.abs() * a;
         let mut segments = vec![PerimeterSegment::Curve {
-            max_samples: None,
             sampler: Box::new(move |t: f32| {
                 if t < 0.0001 || t > 0.999 {
                     return local_y * -(b + m);
@@ -59,7 +58,6 @@
             }
         };
         segments.push(PerimeterSegment::Curve {
-            max_samples: None,
             sampler: Box::new(move |t: f32| {
                 let phi = start_phi + (PI - 2. * start_phi) * t;
                 let (sin, cos) = phi.sin_cos();
@@ -69,7 +67,6 @@
             }),
         });
         segments.push(PerimeterSegment::Curve {
-            max_samples: None,
             sampler: Box::new(move |t: f32| {
                 let phi = start_phi + (PI - 2. * start_phi) * t;
                 let (sin, cos) = phi.sin_cos();
@@ -142,13 +139,12 @@
 impl Projectable for ShapeProjection<Cone> {
     fn perimeter(&self) -> Vec<PerimeterSegment> {
         let r = self.primitive.radius;
-        let half_height = self.primitive.height / 2.;
         let local_y = (self.rotation * Vec3::Y).xy().normalize_or(Vec2::Y);
         let local_x = local_y.rotate(Vec2::NEG_Y);
         let dir = self.rotation.conjugate() * Vec3::NEG_Z;
 
         let semi_minor = dir.y.abs() * r;
-        let y_offset = half_height * dir.xz().length();
+        let y_offset = self.primitive.height / 2. * dir.xz().length();
         let rotation = local_x.to_angle();
 
         if semi_minor > 2. * y_offset {
@@ -163,9 +159,9 @@
 
         let intersect_x = r * (1. - (semi_minor / 2. / y_offset).powi(2)).sqrt();
         let intersect_y = semi_minor * (1. - (intersect_x / r).powi(2)).sqrt() - y_offset;
-        let angle_offset =
+        let intersect_angle =
             Vec2::new(semi_minor * intersect_x / r, intersect_y + y_offset).to_angle();
-        let full_angle = PI + 2. * angle_offset;
+        let full_angle = PI + 2. * intersect_angle;
         vec![
             PerimeterSegment::LineStrip {
                 points: vec![
@@ -178,7 +174,7 @@
                 center: -y_offset * local_y,
                 half_size: Vec2::new(r, semi_minor),
                 rotation: rotation + PI,
-                start_angle: -angle_offset,
+                start_angle: -intersect_angle,
                 angle: full_angle,
             },
         ]
@@ -187,12 +183,11 @@
 impl Projectable for ShapeProjection<Capsule3d> {
     fn perimeter(&self) -> Vec<PerimeterSegment> {
         let r = self.primitive.radius;
-        let half_height = self.primitive.half_length;
         let local_y = (self.rotation * Vec3::Y).xy().normalize_or(Vec2::Y);
         let local_x = local_y.rotate(Vec2::NEG_Y);
         let dir = self.rotation.conjugate() * Vec3::NEG_Z;
 
-        let y_offset = half_height * dir.xz().length();
+        let y_offset = self.primitive.half_length * dir.xz().length();
         let rotation = local_x.to_angle();
         vec![
             PerimeterSegment::EllipticArc {
@@ -227,13 +222,12 @@
 impl Projectable for ShapeProjection<Cylinder> {
     fn perimeter(&self) -> Vec<PerimeterSegment> {
         let r = self.primitive.radius;
-        let half_height = self.primitive.half_height;
         let local_y = (self.rotation * Vec3::Y).xy().normalize_or(Vec2::Y);
         let local_x = local_y.rotate(Vec2::NEG_Y);
         let dir = self.rotation.conjugate() * Vec3::NEG_Z;
 
         let semi_minor = dir.y.abs() * r;
-        let y_offset = half_height * dir.xz().length();
+        let y_offset = self.primitive.half_height * dir.xz().length();
         let rotation = local_x.to_angle();
         vec![
             PerimeterSegment::EllipticArc {
@@ -284,7 +278,7 @@
 #[derive(Resource, Default)]
 struct Axes(bool);
 
-const X_EXTENT: f32 = 14.0;
+const X_EXTENT: f32 = 12.0;
 
 fn draw_gizmos(shapes: Query<(&Transform, &Shape)>, mut gizmos: Gizmos, axes: Res<Axes>) {
     let mut first = true;
@@ -365,25 +359,15 @@
     let (config, _) = gizmo_config.config_mut::<DefaultGizmoConfigGroup>();
     config.depth_bias = -1.;
 
-    let debug_material = materials.add(StandardMaterial {
-        base_color: WHITE.into(),
-        ..default()
-    });
-
     let shapes = [
         meshes.add(Cylinder::default()),
-<<<<<<< HEAD
         meshes.add(Capsule3d::default()),
-=======
-        meshes.add(Cone::default()),
-        meshes.add(ConicalFrustum::default()),
-        meshes.add(Sphere::default().mesh().ico(5).unwrap()),
->>>>>>> b0409f63
         meshes.add(Sphere::default().mesh().uv(32, 18)),
         meshes.add(Cone::default().mesh()),
         meshes.add(Tetrahedron::default().mesh()),
         meshes.add(Cuboid::default().mesh()),
         meshes.add(Torus::default().mesh()),
+        meshes.add(ConicalFrustum::default().mesh()),
     ];
 
     let num_shapes = shapes.len();
@@ -394,10 +378,15 @@
         } else {
             0.
         };
+        let color = Color::hsl(360. * i as f32 / num_shapes as f32, 0.95, 0.7);
+        let mat = materials.add(StandardMaterial {
+            base_color: color,
+            ..default()
+        });
         commands.spawn((
             PbrBundle {
                 mesh: shape,
-                material: debug_material.clone(),
+                material: mat,
                 transform: Transform::from_xyz(x, 0.0, 0.0)
                     .with_rotation(Quat::from_rotation_x(-PI / 4.)),
                 ..default()
@@ -494,7 +483,6 @@
 
 enum PerimeterSegment {
     Curve {
-        max_samples: Option<usize>,
         sampler: Box<dyn Fn(f32) -> Vec2>,
     },
     EllipticArc {
@@ -549,14 +537,10 @@
 
         for segment in projection.perimeter() {
             match segment {
-                PerimeterSegment::Curve {
-                    max_samples,
-                    sampler,
-                } => {
-                    let samples = max_samples.unwrap_or(DEFAULT_SAMPLES);
+                PerimeterSegment::Curve { sampler } => {
                     let mut linestrip = vec![];
-                    for i in 0..samples {
-                        let t = i as f32 / (samples as f32 - 1.);
+                    for i in 0..DEFAULT_SAMPLES {
+                        let t = i as f32 / (DEFAULT_SAMPLES as f32 - 1.);
                         linestrip.push(sampler(t) + position);
                     }
 
