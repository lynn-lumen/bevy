//! This example demonstrates the built-in 3d shapes in Bevy.
//! The scene includes a patterned texture and a rotation for visualizing the normals and UVs.

use std::f32::consts::PI;

use bevy::{
    color::palettes::basic::SILVER,
    prelude::*,
    render::{
        render_asset::RenderAssetUsages,
        render_resource::{Extent3d, TextureDimension, TextureFormat},
    },
};

fn main() {
    App::new()
        .add_plugins(DefaultPlugins.set(ImagePlugin::default_nearest()))
        .add_systems(Startup, setup)
        .add_systems(Update, rotate)
        .run();
}

/// A marker component for our shapes so we can query them separately from the ground plane
#[derive(Component)]
struct Shape;

<<<<<<< HEAD
const SHAPES_X_EXTENT: f32 = 12.0;
const EXTRUSION_X_EXTENT: f32 = 15.0;
const Z_EXTENT: f32 = 5.0;
=======
const X_EXTENT: f32 = 14.0;
>>>>>>> b0409f63

fn setup(
    mut commands: Commands,
    mut meshes: ResMut<Assets<Mesh>>,
    mut images: ResMut<Assets<Image>>,
    mut materials: ResMut<Assets<StandardMaterial>>,
) {
    let debug_material = materials.add(StandardMaterial {
        base_color_texture: Some(images.add(uv_debug_texture())),
        ..default()
    });

    let shapes = [
        meshes.add(Cuboid::default()),
        meshes.add(Tetrahedron::default()),
        meshes.add(Capsule3d::default()),
        meshes.add(Torus::default()),
        meshes.add(Cylinder::default()),
        meshes.add(Cone::default()),
        meshes.add(ConicalFrustum::default()),
        meshes.add(Sphere::default().mesh().ico(5).unwrap()),
        meshes.add(Sphere::default().mesh().uv(32, 18)),
    ];

    let extrusions = [
        meshes.add(Extrusion::new(Rectangle::default(), 1.)),
        meshes.add(Extrusion::new(Capsule2d::default(), 1.)),
        meshes.add(Extrusion::new(Annulus::default(), 1.)),
        meshes.add(Extrusion::new(Circle::default(), 1.)),
        meshes.add(Extrusion::new(Ellipse::default(), 1.)),
        meshes.add(Extrusion::new(RegularPolygon::default(), 1.)),
        meshes.add(Extrusion::new(Triangle2d::default(), 1.)),
    ];

    let num_shapes = shapes.len();

    for (i, shape) in shapes.into_iter().enumerate() {
        commands.spawn((
            PbrBundle {
                mesh: shape,
                material: debug_material.clone(),
                transform: Transform::from_xyz(
                    -SHAPES_X_EXTENT / 2. + i as f32 / (num_shapes - 1) as f32 * SHAPES_X_EXTENT,
                    2.0,
                    Z_EXTENT / 2.,
                )
                .with_rotation(Quat::from_rotation_x(-PI / 4.)),
                ..default()
            },
            Shape,
        ));
    }

    let num_extrusions = extrusions.len();

    for (i, shape) in extrusions.into_iter().enumerate() {
        commands.spawn((
            PbrBundle {
                mesh: shape,
                material: debug_material.clone(),
                transform: Transform::from_xyz(
                    -EXTRUSION_X_EXTENT / 2.
                        + i as f32 / (num_extrusions - 1) as f32 * EXTRUSION_X_EXTENT,
                    2.0,
                    -Z_EXTENT / 2.,
                )
                .with_rotation(Quat::from_rotation_x(-PI / 4.)),
                ..default()
            },
            Shape,
        ));
    }

    commands.spawn(PointLightBundle {
        point_light: PointLight {
            shadows_enabled: true,
            intensity: 10_000_000.,
            range: 100.0,
            shadow_depth_bias: 0.2,
            ..default()
        },
        transform: Transform::from_xyz(8.0, 16.0, 8.0),
        ..default()
    });

    // ground plane
    commands.spawn(PbrBundle {
        mesh: meshes.add(Plane3d::default().mesh().size(50.0, 50.0)),
        material: materials.add(Color::from(SILVER)),
        ..default()
    });

    commands.spawn(Camera3dBundle {
        transform: Transform::from_xyz(0.0, 6., 12.0).looking_at(Vec3::new(0., 1., 0.), Vec3::Y),
        ..default()
    });
}

fn rotate(mut query: Query<&mut Transform, With<Shape>>, time: Res<Time>) {
    for mut transform in &mut query {
        transform.rotate_y(time.delta_seconds() / 2.);
    }
}

/// Creates a colorful test pattern
fn uv_debug_texture() -> Image {
    const TEXTURE_SIZE: usize = 8;

    let mut palette: [u8; 32] = [
        255, 102, 159, 255, 255, 159, 102, 255, 236, 255, 102, 255, 121, 255, 102, 255, 102, 255,
        198, 255, 102, 198, 255, 255, 121, 102, 255, 255, 236, 102, 255, 255,
    ];

    let mut texture_data = [0; TEXTURE_SIZE * TEXTURE_SIZE * 4];
    for y in 0..TEXTURE_SIZE {
        let offset = TEXTURE_SIZE * y * 4;
        texture_data[offset..(offset + TEXTURE_SIZE * 4)].copy_from_slice(&palette);
        palette.rotate_right(4);
    }

    Image::new_fill(
        Extent3d {
            width: TEXTURE_SIZE as u32,
            height: TEXTURE_SIZE as u32,
            depth_or_array_layers: 1,
        },
        TextureDimension::D2,
        &texture_data,
        TextureFormat::Rgba8UnormSrgb,
        RenderAssetUsages::RENDER_WORLD,
    )
}<|MERGE_RESOLUTION|>--- conflicted
+++ resolved
@@ -24,13 +24,9 @@
 #[derive(Component)]
 struct Shape;
 
-<<<<<<< HEAD
-const SHAPES_X_EXTENT: f32 = 12.0;
+const SHAPES_X_EXTENT: f32 = 15.0;
 const EXTRUSION_X_EXTENT: f32 = 15.0;
 const Z_EXTENT: f32 = 5.0;
-=======
-const X_EXTENT: f32 = 14.0;
->>>>>>> b0409f63
 
 fn setup(
     mut commands: Commands,
