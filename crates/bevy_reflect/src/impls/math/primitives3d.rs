use crate as bevy_reflect;
use crate::{ReflectDeserialize, ReflectSerialize};
use bevy_math::{primitives::*, Dir3, Vec3};
use bevy_reflect_derive::impl_reflect;

impl_reflect!(
    #[reflect(Debug, PartialEq, Serialize, Deserialize)]
    #[type_path = "bevy_math::primitives"]
    struct Sphere {
        radius: f32,
    }
);

impl_reflect!(
    #[reflect(Debug, PartialEq, Serialize, Deserialize)]
    #[type_path = "bevy_math::primitives"]
    struct Plane3d {
        normal: Dir3,
    }
);

impl_reflect!(
    #[reflect(Debug, PartialEq, Serialize, Deserialize)]
    #[type_path = "bevy_math::primitives"]
    struct Line3d {
        direction: Dir3,
    }
);

impl_reflect!(
    #[reflect(Debug, PartialEq, Serialize, Deserialize)]
    #[type_path = "bevy_math::primitives"]
    struct Segment3d {
        direction: Dir3,
        half_length: f32,
    }
);

impl_reflect!(
    #[reflect(Debug, PartialEq)]
    #[type_path = "bevy_math::primitives"]
    struct Polyline3d<const N: usize> {
        vertices: [Vec3; N],
    }
);

impl_reflect!(
    #[reflect(Debug, PartialEq, Serialize, Deserialize)]
    #[type_path = "bevy_math::primitives"]
    struct Triangle3d {
        vertices: [Vec3; 3],
    }
);

impl_reflect!(
    #[reflect(Debug, PartialEq, Serialize, Deserialize)]
    #[type_path = "bevy_math::primitives"]
    struct Cuboid {
        half_size: Vec3,
    }
);

impl_reflect!(
    #[reflect(Debug, PartialEq, Serialize, Deserialize)]
    #[type_path = "bevy_math::primitives"]
    struct Cylinder {
        radius: f32,
        half_height: f32,
    }
);

impl_reflect!(
    #[reflect(Debug, PartialEq, Serialize, Deserialize)]
    #[type_path = "bevy_math::primitives"]
    struct Capsule3d {
        radius: f32,
        half_length: f32,
    }
);

impl_reflect!(
    #[reflect(Debug, PartialEq, Serialize, Deserialize)]
    #[type_path = "bevy_math::primitives"]
    struct Cone {
        radius: f32,
        height: f32,
    }
);

impl_reflect!(
    #[reflect(Debug, PartialEq, Serialize, Deserialize)]
    #[type_path = "bevy_math::primitives"]
    struct ConicalFrustum {
        radius_top: f32,
        radius_bottom: f32,
        height: f32,
    }
);

impl_reflect!(
    #[reflect(Debug, PartialEq, Serialize, Deserialize)]
    #[type_path = "bevy_math::primitives"]
    struct Torus {
        minor_radius: f32,
        major_radius: f32,
    }
);

impl_reflect!(
    #[reflect(Debug, PartialEq, Serialize, Deserialize)]
    #[type_path = "bevy_math::primitives"]
<<<<<<< HEAD
    struct Prism {
        half_size: Vec3,
        apex_displacement: f32,
=======
    struct Tetrahedron {
        vertices: [Vec3; 4],
>>>>>>> 956604e4
    }
);<|MERGE_RESOLUTION|>--- conflicted
+++ resolved
@@ -109,13 +109,15 @@
 impl_reflect!(
     #[reflect(Debug, PartialEq, Serialize, Deserialize)]
     #[type_path = "bevy_math::primitives"]
-<<<<<<< HEAD
-    struct Prism {
-        half_size: Vec3,
-        apex_displacement: f32,
-=======
     struct Tetrahedron {
         vertices: [Vec3; 4],
->>>>>>> 956604e4
+    }
+);
+
+impl_reflect!(
+    #[reflect(Debug, PartialEq, Serialize, Deserialize)]
+    #[type_path = "bevy_math::primitives"]
+    struct Prism {
+        vertices: [Vec3; 4],
     }
 );