--- conflicted
+++ resolved
@@ -6,12 +6,9 @@
 use super::{BoundingVolume, IntersectsVolume};
 use crate::{Quat, Vec3, Vec3A};
 
-<<<<<<< HEAD
 pub use extrusion::{extrusion_bounding_box, extrusion_bounding_sphere};
-=======
 #[cfg(feature = "bevy_reflect")]
 use bevy_reflect::Reflect;
->>>>>>> b45786df
 
 /// Computes the geometric center of the given set of points.
 #[inline(always)]
