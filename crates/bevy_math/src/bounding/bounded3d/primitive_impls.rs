--- conflicted
+++ resolved
@@ -3,13 +3,8 @@
 use crate::{
     bounding::{Bounded2d, BoundingCircle},
     primitives::{
-<<<<<<< HEAD
-        BoxedPolyline3d, Capsule3d, Cone, ConicalFrustum, Cuboid, Cylinder, Line3d, Plane3d,
-        Polyline3d, Ramp, Segment3d, Sphere, Torus, Triangle2d,
-=======
         BoxedPolyline3d, Capsule3d, Cone, ConicalFrustum, Cuboid, Cylinder, InfinitePlane3d,
-        Line3d, Polyline3d, Segment3d, Sphere, Torus, Triangle2d, Triangle3d,
->>>>>>> 64c1c657
+        Line3d, Polyline3d, Ramp, Segment3d, Sphere, Torus, Triangle2d, Triangle3d,
     },
     Dir3, Mat3, Quat, Vec2, Vec3,
 };
@@ -304,8 +299,6 @@
         BoundingSphere::new(translation, self.outer_radius())
     }
 }
-
-<<<<<<< HEAD
 impl Bounded3d for Ramp {
     fn aabb_3d(&self, translation: Vec3, rotation: Quat) -> Aabb3d {
         let points = [
@@ -321,7 +314,9 @@
 
     fn bounding_sphere(&self, translation: Vec3, _rotation: Quat) -> BoundingSphere {
         BoundingSphere::new(translation, self.half_size.length())
-=======
+    }
+}
+
 impl Bounded3d for Triangle3d {
     /// Get the bounding box of the triangle.
     fn aabb_3d(&self, translation: Vec3, rotation: Quat) -> Aabb3d {
@@ -372,7 +367,6 @@
             let radius = circumcenter.distance(a);
             BoundingSphere::new(circumcenter + translation, radius)
         }
->>>>>>> 64c1c657
     }
 }
 
@@ -383,12 +377,8 @@
     use crate::{
         bounding::Bounded3d,
         primitives::{
-<<<<<<< HEAD
-            Capsule3d, Cone, ConicalFrustum, Cuboid, Cylinder, Line3d, Plane3d, Polyline3d, Ramp,
-=======
             Capsule3d, Cone, ConicalFrustum, Cuboid, Cylinder, InfinitePlane3d, Line3d, Polyline3d,
->>>>>>> 64c1c657
-            Segment3d, Sphere, Torus,
+            Ramp, Segment3d, Sphere, Torus,
         },
         Dir3,
     };
