use std::f32::{
    consts::{FRAC_PI_3, PI},
    EPSILON,
};

use super::{Circle, Primitive3d};
<<<<<<< HEAD
use crate::{Dir3, InvalidDirectionError, Mat3, Vec3};
=======
use crate::{
    bounding::{Aabb3d, Bounded3d, BoundingSphere},
    Dir3, InvalidDirectionError, Mat3, Quat, Vec2, Vec3,
};
>>>>>>> 2b3e3341

/// A sphere primitive
#[derive(Clone, Copy, Debug, PartialEq)]
#[cfg_attr(feature = "serialize", derive(serde::Serialize, serde::Deserialize))]
pub struct Sphere {
    /// The radius of the sphere
    pub radius: f32,
}
impl Primitive3d for Sphere {}

impl Default for Sphere {
    /// Returns the default [`Sphere`] with a radius of `0.5`.
    fn default() -> Self {
        Self { radius: 0.5 }
    }
}

impl Sphere {
    /// Create a new [`Sphere`] from a `radius`
    #[inline(always)]
    pub const fn new(radius: f32) -> Self {
        Self { radius }
    }

    /// Get the diameter of the sphere
    #[inline(always)]
    pub fn diameter(&self) -> f32 {
        2.0 * self.radius
    }

    /// Get the surface area of the sphere
    #[inline(always)]
    pub fn area(&self) -> f32 {
        4.0 * PI * self.radius.powi(2)
    }

    /// Get the volume of the sphere
    #[inline(always)]
    pub fn volume(&self) -> f32 {
        4.0 * FRAC_PI_3 * self.radius.powi(3)
    }

    /// Finds the point on the sphere that is closest to the given `point`.
    ///
    /// If the point is outside the sphere, the returned point will be on the surface of the sphere.
    /// Otherwise, it will be inside the sphere and returned as is.
    #[inline(always)]
    pub fn closest_point(&self, point: Vec3) -> Vec3 {
        let distance_squared = point.length_squared();

        if distance_squared <= self.radius.powi(2) {
            // The point is inside the sphere.
            point
        } else {
            // The point is outside the sphere.
            // Find the closest point on the surface of the sphere.
            let dir_to_point = point / distance_squared.sqrt();
            self.radius * dir_to_point
        }
    }
}

/// A bounded plane in 3D space. It forms a surface starting from the origin with a defined height and width.
#[derive(Clone, Copy, Debug, PartialEq)]
#[cfg_attr(feature = "serialize", derive(serde::Serialize, serde::Deserialize))]
pub struct Plane3d {
    /// The normal of the plane. The plane will be placed perpendicular to this direction
    pub normal: Dir3,
    /// Half of the width and height of the plane
    pub half_size: Vec2,
}
impl Primitive3d for Plane3d {}

impl Default for Plane3d {
    /// Returns the default [`Plane3d`] with a normal pointing in the `+Y` direction, width and height of `1.0`.
    fn default() -> Self {
        Self {
            normal: Dir3::Y,
            half_size: Vec2::splat(0.5),
        }
    }
}

impl Plane3d {
    /// Create a new `Plane3d` from a normal and a half size
    ///
    /// # Panics
    ///
    /// Panics if the given `normal` is zero (or very close to zero), or non-finite.
    #[inline(always)]
    pub fn new(normal: Vec3, half_size: Vec2) -> Self {
        Self {
            normal: Dir3::new(normal).expect("normal must be nonzero and finite"),
            half_size,
        }
    }

    /// Create a new `Plane3d` based on three points and compute the geometric center
    /// of those points.
    ///
    /// The direction of the plane normal is determined by the winding order
    /// of the triangular shape formed by the points.
    ///
    /// # Panics
    ///
    /// Panics if a valid normal can not be computed, for example when the points
    /// are *collinear* and lie on the same line.
    #[inline(always)]
    pub fn from_points(a: Vec3, b: Vec3, c: Vec3) -> (Self, Vec3) {
        let normal = Dir3::new((b - a).cross(c - a)).expect(
            "finite plane must be defined by three finite points that don't lie on the same line",
        );
        let translation = (a + b + c) / 3.0;

        (
            Self {
                normal,
                ..Default::default()
            },
            translation,
        )
    }
}

/// An unbounded plane in 3D space. It forms a separating surface through the origin,
/// stretching infinitely far
#[derive(Clone, Copy, Debug, PartialEq)]
#[cfg_attr(feature = "serialize", derive(serde::Serialize, serde::Deserialize))]
pub struct InfinitePlane3d {
    /// The normal of the plane. The plane will be placed perpendicular to this direction
    pub normal: Dir3,
}
impl Primitive3d for InfinitePlane3d {}

impl Default for InfinitePlane3d {
    /// Returns the default [`InfinitePlane3d`] with a normal pointing in the `+Y` direction.
    fn default() -> Self {
        Self { normal: Dir3::Y }
    }
}

impl InfinitePlane3d {
    /// Create a new `InfinitePlane3d` from a normal
    ///
    /// # Panics
    ///
    /// Panics if the given `normal` is zero (or very close to zero), or non-finite.
    #[inline(always)]
    pub fn new<T: TryInto<Dir3>>(normal: T) -> Self
    where
        <T as TryInto<Dir3>>::Error: std::fmt::Debug,
    {
        Self {
            normal: normal
                .try_into()
                .expect("normal must be nonzero and finite"),
        }
    }

    /// Create a new `InfinitePlane3d` based on three points and compute the geometric center
    /// of those points.
    ///
    /// The direction of the plane normal is determined by the winding order
    /// of the triangular shape formed by the points.
    ///
    /// # Panics
    ///
    /// Panics if a valid normal can not be computed, for example when the points
    /// are *collinear* and lie on the same line.
    #[inline(always)]
    pub fn from_points(a: Vec3, b: Vec3, c: Vec3) -> (Self, Vec3) {
        let normal = Dir3::new((b - a).cross(c - a)).expect(
            "infinite plane must be defined by three finite points that don't lie on the same line",
        );
        let translation = (a + b + c) / 3.0;

        (Self { normal }, translation)
    }
}

/// An infinite line along a direction in 3D space.
///
/// For a finite line: [`Segment3d`]
#[derive(Clone, Copy, Debug, PartialEq)]
#[cfg_attr(feature = "serialize", derive(serde::Serialize, serde::Deserialize))]
pub struct Line3d {
    /// The direction of the line
    pub direction: Dir3,
}
impl Primitive3d for Line3d {}

/// A segment of a line along a direction in 3D space.
#[doc(alias = "LineSegment3d")]
#[derive(Clone, Copy, Debug, PartialEq)]
#[cfg_attr(feature = "serialize", derive(serde::Serialize, serde::Deserialize))]
pub struct Segment3d {
    /// The direction of the line
    pub direction: Dir3,
    /// Half the length of the line segment. The segment extends by this amount in both
    /// the given direction and its opposite direction
    pub half_length: f32,
}
impl Primitive3d for Segment3d {}

impl Segment3d {
    /// Create a new `Segment3d` from a direction and full length of the segment
    #[inline(always)]
    pub fn new(direction: Dir3, length: f32) -> Self {
        Self {
            direction,
            half_length: length / 2.0,
        }
    }

    /// Create a new `Segment3d` from its endpoints and compute its geometric center
    ///
    /// # Panics
    ///
    /// Panics if `point1 == point2`
    #[inline(always)]
    pub fn from_points(point1: Vec3, point2: Vec3) -> (Self, Vec3) {
        let diff = point2 - point1;
        let length = diff.length();

        (
            // We are dividing by the length here, so the vector is normalized.
            Self::new(Dir3::new_unchecked(diff / length), length),
            (point1 + point2) / 2.,
        )
    }

    /// Get the position of the first point on the line segment
    #[inline(always)]
    pub fn point1(&self) -> Vec3 {
        *self.direction * -self.half_length
    }

    /// Get the position of the second point on the line segment
    #[inline(always)]
    pub fn point2(&self) -> Vec3 {
        *self.direction * self.half_length
    }
}

/// A series of connected line segments in 3D space.
///
/// For a version without generics: [`BoxedPolyline3d`]
#[derive(Clone, Debug, PartialEq)]
#[cfg_attr(feature = "serialize", derive(serde::Serialize, serde::Deserialize))]
pub struct Polyline3d<const N: usize> {
    /// The vertices of the polyline
    #[cfg_attr(feature = "serialize", serde(with = "super::serde::array"))]
    pub vertices: [Vec3; N],
}
impl<const N: usize> Primitive3d for Polyline3d<N> {}

impl<const N: usize> FromIterator<Vec3> for Polyline3d<N> {
    fn from_iter<I: IntoIterator<Item = Vec3>>(iter: I) -> Self {
        let mut vertices: [Vec3; N] = [Vec3::ZERO; N];

        for (index, i) in iter.into_iter().take(N).enumerate() {
            vertices[index] = i;
        }
        Self { vertices }
    }
}

impl<const N: usize> Polyline3d<N> {
    /// Create a new `Polyline3d` from its vertices
    pub fn new(vertices: impl IntoIterator<Item = Vec3>) -> Self {
        Self::from_iter(vertices)
    }
}

/// A series of connected line segments in 3D space, allocated on the heap
/// in a `Box<[Vec3]>`.
///
/// For a version without alloc: [`Polyline3d`]
#[derive(Clone, Debug, PartialEq)]
#[cfg_attr(feature = "serialize", derive(serde::Serialize, serde::Deserialize))]
pub struct BoxedPolyline3d {
    /// The vertices of the polyline
    pub vertices: Box<[Vec3]>,
}
impl Primitive3d for BoxedPolyline3d {}

impl FromIterator<Vec3> for BoxedPolyline3d {
    fn from_iter<I: IntoIterator<Item = Vec3>>(iter: I) -> Self {
        let vertices: Vec<Vec3> = iter.into_iter().collect();
        Self {
            vertices: vertices.into_boxed_slice(),
        }
    }
}

impl BoxedPolyline3d {
    /// Create a new `BoxedPolyline3d` from its vertices
    pub fn new(vertices: impl IntoIterator<Item = Vec3>) -> Self {
        Self::from_iter(vertices)
    }
}

/// A cuboid primitive, more commonly known as a box.
#[derive(Clone, Copy, Debug, PartialEq)]
#[cfg_attr(feature = "serialize", derive(serde::Serialize, serde::Deserialize))]
pub struct Cuboid {
    /// Half of the width, height and depth of the cuboid
    pub half_size: Vec3,
}
impl Primitive3d for Cuboid {}

impl Default for Cuboid {
    /// Returns the default [`Cuboid`] with a width, height, and depth of `1.0`.
    fn default() -> Self {
        Self {
            half_size: Vec3::splat(0.5),
        }
    }
}

impl Cuboid {
    /// Create a new `Cuboid` from a full x, y, and z length
    #[inline(always)]
    pub fn new(x_length: f32, y_length: f32, z_length: f32) -> Self {
        Self::from_size(Vec3::new(x_length, y_length, z_length))
    }

    /// Create a new `Cuboid` from a given full size
    #[inline(always)]
    pub fn from_size(size: Vec3) -> Self {
        Self {
            half_size: size / 2.0,
        }
    }

    /// Create a new `Cuboid` from two corner points
    #[inline(always)]
    pub fn from_corners(point1: Vec3, point2: Vec3) -> Self {
        Self {
            half_size: (point2 - point1).abs() / 2.0,
        }
    }

    /// Create a `Cuboid` from a single length.
    /// The resulting `Cuboid` will be the same size in every direction.
    #[inline(always)]
    pub fn from_length(length: f32) -> Self {
        Self {
            half_size: Vec3::splat(length / 2.0),
        }
    }

    /// Get the size of the cuboid
    #[inline(always)]
    pub fn size(&self) -> Vec3 {
        2.0 * self.half_size
    }

    /// Get the surface area of the cuboid
    #[inline(always)]
    pub fn area(&self) -> f32 {
        8.0 * (self.half_size.x * self.half_size.y
            + self.half_size.y * self.half_size.z
            + self.half_size.x * self.half_size.z)
    }

    /// Get the volume of the cuboid
    #[inline(always)]
    pub fn volume(&self) -> f32 {
        8.0 * self.half_size.x * self.half_size.y * self.half_size.z
    }

    /// Finds the point on the cuboid that is closest to the given `point`.
    ///
    /// If the point is outside the cuboid, the returned point will be on the surface of the cuboid.
    /// Otherwise, it will be inside the cuboid and returned as is.
    #[inline(always)]
    pub fn closest_point(&self, point: Vec3) -> Vec3 {
        // Clamp point coordinates to the cuboid
        point.clamp(-self.half_size, self.half_size)
    }
}

/// A cylinder primitive
#[derive(Clone, Copy, Debug, PartialEq)]
#[cfg_attr(feature = "serialize", derive(serde::Serialize, serde::Deserialize))]
pub struct Cylinder {
    /// The radius of the cylinder
    pub radius: f32,
    /// The half height of the cylinder
    pub half_height: f32,
}
impl Primitive3d for Cylinder {}

impl Default for Cylinder {
    /// Returns the default [`Cylinder`] with a radius of `0.5` and a height of `1.0`.
    fn default() -> Self {
        Self {
            radius: 0.5,
            half_height: 0.5,
        }
    }
}

impl Cylinder {
    /// Create a new `Cylinder` from a radius and full height
    #[inline(always)]
    pub fn new(radius: f32, height: f32) -> Self {
        Self {
            radius,
            half_height: height / 2.0,
        }
    }

    /// Get the base of the cylinder as a [`Circle`]
    #[inline(always)]
    pub fn base(&self) -> Circle {
        Circle {
            radius: self.radius,
        }
    }

    /// Get the surface area of the side of the cylinder,
    /// also known as the lateral area
    #[inline(always)]
    #[doc(alias = "side_area")]
    pub fn lateral_area(&self) -> f32 {
        4.0 * PI * self.radius * self.half_height
    }

    /// Get the surface area of one base of the cylinder
    #[inline(always)]
    pub fn base_area(&self) -> f32 {
        PI * self.radius.powi(2)
    }

    /// Get the total surface area of the cylinder
    #[inline(always)]
    pub fn area(&self) -> f32 {
        2.0 * PI * self.radius * (self.radius + 2.0 * self.half_height)
    }

    /// Get the volume of the cylinder
    #[inline(always)]
    pub fn volume(&self) -> f32 {
        self.base_area() * 2.0 * self.half_height
    }
}

/// A 3D capsule primitive.
/// A three-dimensional capsule is defined as a surface at a distance (radius) from a line
#[derive(Clone, Copy, Debug, PartialEq)]
#[cfg_attr(feature = "serialize", derive(serde::Serialize, serde::Deserialize))]
pub struct Capsule3d {
    /// The radius of the capsule
    pub radius: f32,
    /// Half the height of the capsule, excluding the hemispheres
    pub half_length: f32,
}
impl Primitive3d for Capsule3d {}

impl Default for Capsule3d {
    /// Returns the default [`Capsule3d`] with a radius of `0.5` and a segment length of `1.0`.
    /// The total height is `2.0`.
    fn default() -> Self {
        Self {
            radius: 0.5,
            half_length: 0.5,
        }
    }
}

impl Capsule3d {
    /// Create a new `Capsule3d` from a radius and length
    pub fn new(radius: f32, length: f32) -> Self {
        Self {
            radius,
            half_length: length / 2.0,
        }
    }

    /// Get the part connecting the hemispherical ends
    /// of the capsule as a [`Cylinder`]
    #[inline(always)]
    pub fn to_cylinder(&self) -> Cylinder {
        Cylinder {
            radius: self.radius,
            half_height: self.half_length,
        }
    }

    /// Get the surface area of the capsule
    #[inline(always)]
    pub fn area(&self) -> f32 {
        // Modified version of 2pi * r * (2r + h)
        4.0 * PI * self.radius * (self.radius + self.half_length)
    }

    /// Get the volume of the capsule
    #[inline(always)]
    pub fn volume(&self) -> f32 {
        // Modified version of pi * r^2 * (4/3 * r + a)
        let diameter = self.radius * 2.0;
        PI * self.radius * diameter * (diameter / 3.0 + self.half_length)
    }
}

/// A cone primitive.
#[derive(Clone, Copy, Debug, PartialEq)]
#[cfg_attr(feature = "serialize", derive(serde::Serialize, serde::Deserialize))]
pub struct Cone {
    /// The radius of the base
    pub radius: f32,
    /// The height of the cone
    pub height: f32,
}
impl Primitive3d for Cone {}

impl Cone {
    /// Get the base of the cone as a [`Circle`]
    #[inline(always)]
    pub fn base(&self) -> Circle {
        Circle {
            radius: self.radius,
        }
    }

    /// Get the slant height of the cone, the length of the line segment
    /// connecting a point on the base to the apex
    #[inline(always)]
    #[doc(alias = "side_length")]
    pub fn slant_height(&self) -> f32 {
        self.radius.hypot(self.height)
    }

    /// Get the surface area of the side of the cone,
    /// also known as the lateral area
    #[inline(always)]
    #[doc(alias = "side_area")]
    pub fn lateral_area(&self) -> f32 {
        PI * self.radius * self.slant_height()
    }

    /// Get the surface area of the base of the cone
    #[inline(always)]
    pub fn base_area(&self) -> f32 {
        PI * self.radius.powi(2)
    }

    /// Get the total surface area of the cone
    #[inline(always)]
    pub fn area(&self) -> f32 {
        self.base_area() + self.lateral_area()
    }

    /// Get the volume of the cone
    #[inline(always)]
    pub fn volume(&self) -> f32 {
        (self.base_area() * self.height) / 3.0
    }
}

/// A conical frustum primitive.
/// A conical frustum can be created
/// by slicing off a section of a cone.
#[derive(Clone, Copy, Debug, PartialEq)]
#[cfg_attr(feature = "serialize", derive(serde::Serialize, serde::Deserialize))]
pub struct ConicalFrustum {
    /// The radius of the top of the frustum
    pub radius_top: f32,
    /// The radius of the base of the frustum
    pub radius_bottom: f32,
    /// The height of the frustum
    pub height: f32,
}
impl Primitive3d for ConicalFrustum {}

/// The type of torus determined by the minor and major radii
#[derive(Clone, Copy, Debug, PartialEq, Eq)]
pub enum TorusKind {
    /// A torus that has a ring.
    /// The major radius is greater than the minor radius
    Ring,
    /// A torus that has no hole but also doesn't intersect itself.
    /// The major radius is equal to the minor radius
    Horn,
    /// A self-intersecting torus.
    /// The major radius is less than the minor radius
    Spindle,
    /// A torus with non-geometric properties like
    /// a minor or major radius that is non-positive,
    /// infinite, or `NaN`
    Invalid,
}

/// A torus primitive, often representing a ring or donut shape
#[derive(Clone, Copy, Debug, PartialEq)]
#[cfg_attr(feature = "serialize", derive(serde::Serialize, serde::Deserialize))]
pub struct Torus {
    /// The radius of the tube of the torus
    #[doc(
        alias = "ring_radius",
        alias = "tube_radius",
        alias = "cross_section_radius"
    )]
    pub minor_radius: f32,
    /// The distance from the center of the torus to the center of the tube
    #[doc(alias = "radius_of_revolution")]
    pub major_radius: f32,
}
impl Primitive3d for Torus {}

impl Default for Torus {
    /// Returns the default [`Torus`] with a minor radius of `0.25` and a major radius of `0.75`.
    fn default() -> Self {
        Self {
            minor_radius: 0.25,
            major_radius: 0.75,
        }
    }
}

impl Torus {
    /// Create a new `Torus` from an inner and outer radius.
    ///
    /// The inner radius is the radius of the hole, and the outer radius
    /// is the radius of the entire object
    #[inline(always)]
    pub fn new(inner_radius: f32, outer_radius: f32) -> Self {
        let minor_radius = (outer_radius - inner_radius) / 2.0;
        let major_radius = outer_radius - minor_radius;

        Self {
            minor_radius,
            major_radius,
        }
    }

    /// Get the inner radius of the torus.
    /// For a ring torus, this corresponds to the radius of the hole,
    /// or `major_radius - minor_radius`
    #[inline(always)]
    pub fn inner_radius(&self) -> f32 {
        self.major_radius - self.minor_radius
    }

    /// Get the outer radius of the torus.
    /// This corresponds to the overall radius of the entire object,
    /// or `major_radius + minor_radius`
    #[inline(always)]
    pub fn outer_radius(&self) -> f32 {
        self.major_radius + self.minor_radius
    }

    /// Get the [`TorusKind`] determined by the minor and major radii.
    ///
    /// The torus can either be a *ring torus* that has a hole,
    /// a *horn torus* that doesn't have a hole but also isn't self-intersecting,
    /// or a *spindle torus* that is self-intersecting.
    ///
    /// If the minor or major radius is non-positive, infinite, or `NaN`,
    /// [`TorusKind::Invalid`] is returned
    #[inline(always)]
    pub fn kind(&self) -> TorusKind {
        // Invalid if minor or major radius is non-positive, infinite, or NaN
        if self.minor_radius <= 0.0
            || !self.minor_radius.is_finite()
            || self.major_radius <= 0.0
            || !self.major_radius.is_finite()
        {
            return TorusKind::Invalid;
        }

        match self.major_radius.partial_cmp(&self.minor_radius).unwrap() {
            std::cmp::Ordering::Greater => TorusKind::Ring,
            std::cmp::Ordering::Equal => TorusKind::Horn,
            std::cmp::Ordering::Less => TorusKind::Spindle,
        }
    }

    /// Get the surface area of the torus. Note that this only produces
    /// the expected result when the torus has a ring and isn't self-intersecting
    #[inline(always)]
    pub fn area(&self) -> f32 {
        4.0 * PI.powi(2) * self.major_radius * self.minor_radius
    }

    /// Get the volume of the torus. Note that this only produces
    /// the expected result when the torus has a ring and isn't self-intersecting
    #[inline(always)]
    pub fn volume(&self) -> f32 {
        2.0 * PI.powi(2) * self.major_radius * self.minor_radius.powi(2)
    }
}

/// A 3D triangle primitive.
#[derive(Clone, Copy, Debug, PartialEq)]
#[cfg_attr(feature = "serialize", derive(serde::Serialize, serde::Deserialize))]
pub struct Triangle3d {
    /// The vertices of the triangle.
    pub vertices: [Vec3; 3],
}

impl Primitive3d for Triangle3d {}

impl Default for Triangle3d {
    /// Returns the default [`Triangle3d`] with the vertices `[0.0, 0.5, 0.0]`, `[-0.5, -0.5, 0.0]`, and `[0.5, -0.5, 0.0]`.
    fn default() -> Self {
        Self {
            vertices: [
                Vec3::new(0.0, 0.5, 0.0),
                Vec3::new(-0.5, -0.5, 0.0),
                Vec3::new(0.5, -0.5, 0.0),
            ],
        }
    }
}

impl Triangle3d {
    /// Create a new [`Triangle3d`] from points `a`, `b`, and `c`.
    #[inline(always)]
    pub fn new(a: Vec3, b: Vec3, c: Vec3) -> Self {
        Self {
            vertices: [a, b, c],
        }
    }

    /// Get the area of the triangle.
    #[inline(always)]
    pub fn area(&self) -> f32 {
        let [a, b, c] = self.vertices;
        let ab = b - a;
        let ac = c - a;
        ab.cross(ac).length() / 2.0
    }

    /// Get the perimeter of the triangle.
    #[inline(always)]
    pub fn perimeter(&self) -> f32 {
        let [a, b, c] = self.vertices;
        a.distance(b) + b.distance(c) + c.distance(a)
    }

    /// Get the normal of the triangle in the direction of the right-hand rule, assuming
    /// the vertices are ordered in a counter-clockwise direction.
    ///
    /// The normal is computed as the cross product of the vectors `ab` and `ac`.
    ///
    /// # Errors
    ///
    /// Returns [`Err(InvalidDirectionError)`](InvalidDirectionError) if the length
    /// of the given vector is zero (or very close to zero), infinite, or `NaN`.
    #[inline(always)]
    pub fn normal(&self) -> Result<Dir3, InvalidDirectionError> {
        let [a, b, c] = self.vertices;
        let ab = b - a;
        let ac = c - a;
        Dir3::new(ab.cross(ac))
    }

    /// Checks if the triangle is degenerate, meaning it has zero area.
    ///
    /// A triangle is degenerate if the cross product of the vectors `ab` and `ac` has a length less than `f32::EPSILON`.
    /// This indicates that the three vertices are collinear or nearly collinear.
    #[inline(always)]
    pub fn is_degenerate(&self) -> bool {
        let [a, b, c] = self.vertices;
        let ab = b - a;
        let ac = c - a;
        ab.cross(ac).length() < EPSILON
    }

    /// Reverse the triangle by swapping the first and last vertices.
    #[inline(always)]
    pub fn reverse(&mut self) {
        self.vertices.swap(0, 2);
    }

    /// Get the centroid of the triangle.
    ///
    /// This function finds the geometric center of the triangle by averaging the vertices:
    /// `centroid = (a + b + c) / 3`.
    #[doc(alias("center", "barycenter", "baricenter"))]
    #[inline(always)]
    pub fn centroid(&self) -> Vec3 {
        (self.vertices[0] + self.vertices[1] + self.vertices[2]) / 3.0
    }

    /// Get the largest side of the triangle.
    ///
    /// Returns the two points that form the largest side of the triangle.
    #[inline(always)]
    pub fn largest_side(&self) -> (Vec3, Vec3) {
        let [a, b, c] = self.vertices;
        let ab = b - a;
        let bc = c - b;
        let ca = a - c;

        let mut largest_side_points = (a, b);
        let mut largest_side_length = ab.length();

        if bc.length() > largest_side_length {
            largest_side_points = (b, c);
            largest_side_length = bc.length();
        }

        if ca.length() > largest_side_length {
            largest_side_points = (a, c);
        }

        largest_side_points
    }

    /// Get the circumcenter of the triangle.
    #[inline(always)]
    pub fn circumcenter(&self) -> Vec3 {
        if self.is_degenerate() {
            // If the triangle is degenerate, the circumcenter is the midpoint of the largest side.
            let (p1, p2) = self.largest_side();
            return (p1 + p2) / 2.0;
        }

        let [a, b, c] = self.vertices;
        let ab = b - a;
        let ac = c - a;
        let n = ab.cross(ac);

        // Reference: https://gamedev.stackexchange.com/questions/60630/how-do-i-find-the-circumcenter-of-a-triangle-in-3d
        a + ((ac.length_squared() * n.cross(ab) + ab.length_squared() * ac.cross(ab).cross(ac))
            / (2.0 * n.length_squared()))
    }
}

/// A tetrahedron primitive.
#[derive(Clone, Copy, Debug, PartialEq)]
#[cfg_attr(feature = "serialize", derive(serde::Serialize, serde::Deserialize))]
pub struct Tetrahedron {
    /// The vertices of the tetrahedron.
    pub vertices: [Vec3; 4],
}
impl Primitive3d for Tetrahedron {}

impl Default for Tetrahedron {
    /// Returns the default [`Tetrahedron`] with the vertices
    /// `[0.5, 0.5, 0.5]`, `[-0.5, 0.5, -0.5]`, `[-0.5, -0.5, 0.5]` and `[0.5, -0.5, -0.5]`.
    fn default() -> Self {
        Self {
            vertices: [
                Vec3::new(0.5, 0.5, 0.5),
                Vec3::new(-0.5, 0.5, -0.5),
                Vec3::new(-0.5, -0.5, 0.5),
                Vec3::new(0.5, -0.5, -0.5),
            ],
        }
    }
}

impl Tetrahedron {
    /// Create a new [`Tetrahedron`] from points `a`, `b`, `c` and `d`.
    #[inline(always)]
    pub fn new(a: Vec3, b: Vec3, c: Vec3, d: Vec3) -> Self {
        Self {
            vertices: [a, b, c, d],
        }
    }

    /// Get the surface area of the tetrahedron.
    #[inline(always)]
    pub fn area(&self) -> f32 {
        let [a, b, c, d] = self.vertices;
        let ab = b - a;
        let ac = c - a;
        let ad = d - a;
        let bc = c - b;
        let bd = d - b;
        (ab.cross(ac).length()
            + ab.cross(ad).length()
            + ac.cross(ad).length()
            + bc.cross(bd).length())
            / 2.0
    }

    /// Get the volume of the tetrahedron.
    #[inline(always)]
    pub fn volume(&self) -> f32 {
        self.signed_volume().abs()
    }

    /// Get the signed volume of the tetrahedron.
    ///
    /// If it's negative, the normal vector of the face defined by
    /// the first three points using the right-hand rule points
    /// away from the fourth vertex.
    #[inline(always)]
    pub fn signed_volume(&self) -> f32 {
        let [a, b, c, d] = self.vertices;
        let ab = b - a;
        let ac = c - a;
        let ad = d - a;
        Mat3::from_cols(ab, ac, ad).determinant() / 6.0
    }

    /// Get the centroid of the tetrahedron.
    ///
    /// This function finds the geometric center of the tetrahedron
    /// by averaging the vertices: `centroid = (a + b + c + d) / 4`.
    #[doc(alias("center", "barycenter", "baricenter"))]
    #[inline(always)]
    pub fn centroid(&self) -> Vec3 {
        (self.vertices[0] + self.vertices[1] + self.vertices[2] + self.vertices[3]) / 4.0
    }
}

#[cfg(test)]
mod tests {
    // Reference values were computed by hand and/or with external tools

    use super::*;
    use approx::assert_relative_eq;
    use glam::Quat;

    #[test]
    fn direction_creation() {
        assert_eq!(Dir3::new(Vec3::X * 12.5), Ok(Dir3::X));
        assert_eq!(
            Dir3::new(Vec3::new(0.0, 0.0, 0.0)),
            Err(InvalidDirectionError::Zero)
        );
        assert_eq!(
            Dir3::new(Vec3::new(f32::INFINITY, 0.0, 0.0)),
            Err(InvalidDirectionError::Infinite)
        );
        assert_eq!(
            Dir3::new(Vec3::new(f32::NEG_INFINITY, 0.0, 0.0)),
            Err(InvalidDirectionError::Infinite)
        );
        assert_eq!(
            Dir3::new(Vec3::new(f32::NAN, 0.0, 0.0)),
            Err(InvalidDirectionError::NaN)
        );
        assert_eq!(Dir3::new_and_length(Vec3::X * 6.5), Ok((Dir3::X, 6.5)));

        // Test rotation
        assert!(
            (Quat::from_rotation_z(std::f32::consts::FRAC_PI_2) * Dir3::X)
                .abs_diff_eq(Vec3::Y, 10e-6)
        );
    }

    #[test]
    fn cuboid_closest_point() {
        let cuboid = Cuboid::new(2.0, 2.0, 2.0);
        assert_eq!(cuboid.closest_point(Vec3::X * 10.0), Vec3::X);
        assert_eq!(cuboid.closest_point(Vec3::NEG_ONE * 10.0), Vec3::NEG_ONE);
        assert_eq!(
            cuboid.closest_point(Vec3::new(0.25, 0.1, 0.3)),
            Vec3::new(0.25, 0.1, 0.3)
        );
    }

    #[test]
    fn sphere_closest_point() {
        let sphere = Sphere { radius: 1.0 };
        assert_eq!(sphere.closest_point(Vec3::X * 10.0), Vec3::X);
        assert_eq!(
            sphere.closest_point(Vec3::NEG_ONE * 10.0),
            Vec3::NEG_ONE.normalize()
        );
        assert_eq!(
            sphere.closest_point(Vec3::new(0.25, 0.1, 0.3)),
            Vec3::new(0.25, 0.1, 0.3)
        );
    }

    #[test]
    fn sphere_math() {
        let sphere = Sphere { radius: 4.0 };
        assert_eq!(sphere.diameter(), 8.0, "incorrect diameter");
        assert_eq!(sphere.area(), 201.06193, "incorrect area");
        assert_eq!(sphere.volume(), 268.08257, "incorrect volume");
    }

    #[test]
    fn plane_from_points() {
        let (plane, translation) = Plane3d::from_points(Vec3::X, Vec3::Z, Vec3::NEG_X);
        assert_eq!(*plane.normal, Vec3::NEG_Y, "incorrect normal");
        assert_eq!(plane.half_size, Vec2::new(0.5, 0.5), "incorrect half size");
        assert_eq!(translation, Vec3::Z * 0.33333334, "incorrect translation");
    }

    #[test]
    fn infinite_plane_from_points() {
        let (plane, translation) = InfinitePlane3d::from_points(Vec3::X, Vec3::Z, Vec3::NEG_X);
        assert_eq!(*plane.normal, Vec3::NEG_Y, "incorrect normal");
        assert_eq!(translation, Vec3::Z * 0.33333334, "incorrect translation");
    }

    #[test]
    fn cuboid_math() {
        let cuboid = Cuboid::new(3.0, 7.0, 2.0);
        assert_eq!(
            cuboid,
            Cuboid::from_corners(Vec3::new(-1.5, -3.5, -1.0), Vec3::new(1.5, 3.5, 1.0)),
            "incorrect dimensions when created from corners"
        );
        assert_eq!(cuboid.area(), 82.0, "incorrect area");
        assert_eq!(cuboid.volume(), 42.0, "incorrect volume");
    }

    #[test]
    fn cylinder_math() {
        let cylinder = Cylinder::new(2.0, 9.0);
        assert_eq!(
            cylinder.base(),
            Circle { radius: 2.0 },
            "base produces incorrect circle"
        );
        assert_eq!(
            cylinder.lateral_area(),
            113.097336,
            "incorrect lateral area"
        );
        assert_eq!(cylinder.base_area(), 12.566371, "incorrect base area");
        assert_relative_eq!(cylinder.area(), 138.23007);
        assert_eq!(cylinder.volume(), 113.097336, "incorrect volume");
    }

    #[test]
    fn capsule_math() {
        let capsule = Capsule3d::new(2.0, 9.0);
        assert_eq!(
            capsule.to_cylinder(),
            Cylinder::new(2.0, 9.0),
            "cylinder wasn't created correctly from a capsule"
        );
        assert_eq!(capsule.area(), 163.36282, "incorrect area");
        assert_relative_eq!(capsule.volume(), 146.60765);
    }

    #[test]
    fn cone_math() {
        let cone = Cone {
            radius: 2.0,
            height: 9.0,
        };
        assert_eq!(
            cone.base(),
            Circle { radius: 2.0 },
            "base produces incorrect circle"
        );
        assert_eq!(cone.slant_height(), 9.219544, "incorrect slant height");
        assert_eq!(cone.lateral_area(), 57.92811, "incorrect lateral area");
        assert_eq!(cone.base_area(), 12.566371, "incorrect base area");
        assert_relative_eq!(cone.area(), 70.49447);
        assert_eq!(cone.volume(), 37.699111, "incorrect volume");
    }

    #[test]
    fn torus_math() {
        let torus = Torus {
            minor_radius: 0.3,
            major_radius: 2.8,
        };
        assert_eq!(torus.inner_radius(), 2.5, "incorrect inner radius");
        assert_eq!(torus.outer_radius(), 3.1, "incorrect outer radius");
        assert_eq!(torus.kind(), TorusKind::Ring, "incorrect torus kind");
        assert_eq!(
            Torus::new(0.0, 1.0).kind(),
            TorusKind::Horn,
            "incorrect torus kind"
        );
        assert_eq!(
            Torus::new(-0.5, 1.0).kind(),
            TorusKind::Spindle,
            "incorrect torus kind"
        );
        assert_eq!(
            Torus::new(1.5, 1.0).kind(),
            TorusKind::Invalid,
            "torus should be invalid"
        );
        assert_relative_eq!(torus.area(), 33.16187);
        assert_relative_eq!(torus.volume(), 4.97428, epsilon = 0.00001);
    }

    #[test]
    fn tetrahedron_math() {
        let tetrahedron = Tetrahedron {
            vertices: [
                Vec3::new(0.3, 1.0, 1.7),
                Vec3::new(-2.0, -1.0, 0.0),
                Vec3::new(1.8, 0.5, 1.0),
                Vec3::new(-1.0, -2.0, 3.5),
            ],
        };
        assert_eq!(tetrahedron.area(), 19.251068, "incorrect area");
        assert_eq!(tetrahedron.volume(), 3.2058334, "incorrect volume");
        assert_eq!(
            tetrahedron.signed_volume(),
            3.2058334,
            "incorrect signed volume"
        );
        assert_relative_eq!(tetrahedron.centroid(), Vec3::new(-0.225, -0.375, 1.55));

        assert_eq!(Tetrahedron::default().area(), 3.4641016, "incorrect area");
        assert_eq!(
            Tetrahedron::default().volume(),
            0.33333334,
            "incorrect volume"
        );
        assert_eq!(
            Tetrahedron::default().signed_volume(),
            -0.33333334,
            "incorrect signed volume"
        );
        assert_relative_eq!(Tetrahedron::default().centroid(), Vec3::ZERO);
    }

    #[test]
    fn triangle_math() {
        let [a, b, c] = [Vec3::ZERO, Vec3::new(1., 1., 0.5), Vec3::new(-3., 2.5, 1.)];
        let triangle = Triangle3d::new(a, b, c);

        assert!(!triangle.is_degenerate(), "incorrectly found degenerate");
        assert_eq!(triangle.area(), 3.0233467, "incorrect area");
        assert_eq!(triangle.perimeter(), 9.8322915, "incorrect perimeter");
        assert_eq!(
            triangle.circumcenter(),
            Vec3::new(-1., 1.75, 0.75),
            "incorrect circumcenter"
        );
        assert_eq!(
            triangle.normal(),
            Ok(Dir3::new_unchecked(Vec3::new(
                -0.04134491,
                -0.4134491,
                0.90958804
            ))),
            "incorrect normal"
        );

        let degenerate = Triangle3d::new(Vec3::NEG_ONE, Vec3::ZERO, Vec3::ONE);
        assert!(degenerate.is_degenerate(), "did not find degenerate");
    }
}<|MERGE_RESOLUTION|>--- conflicted
+++ resolved
@@ -4,14 +4,10 @@
 };
 
 use super::{Circle, Primitive3d};
-<<<<<<< HEAD
-use crate::{Dir3, InvalidDirectionError, Mat3, Vec3};
-=======
 use crate::{
     bounding::{Aabb3d, Bounded3d, BoundingSphere},
     Dir3, InvalidDirectionError, Mat3, Quat, Vec2, Vec3,
 };
->>>>>>> 2b3e3341
 
 /// A sphere primitive
 #[derive(Clone, Copy, Debug, PartialEq)]
